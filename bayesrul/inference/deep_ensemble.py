from pathlib import Path

import torch
import numpy as np

import pytorch_lightning as pl
from pytorch_lightning.callbacks import EarlyStopping

from bayesrul.inference.inference import Inference
from bayesrul.lightning_wrappers.frequentist import DeepEnsembleWrapper
from bayesrul.utils.miscellaneous import (
    get_checkpoint,
    TBLogger,
    Dotdict,
    numel,
)
from bayesrul.utils.post_process import ResultSaver


class DeepEnsemble(Inference):
    """
    Deep Ensemble neural networks inference class
    """

    def __init__(
        self,
        args,
        data: pl.LightningDataModule,
        n_models: int,
        hyperparams=None,
        GPU=0,
        studying=False,
    ) -> None:

        assert isinstance(GPU, int), f"GPU argument should be an int, not {type(GPU)}"
        assert isinstance(
            n_models, int
        ), f"n_models argument should be an int, not {type(n_models)}"
        assert isinstance(
            data, pl.LightningDataModule
        ), f"data argument should be a LightningDataModule, not {type(data)}"
        self.data = data
        self.GPU = GPU
        self.n_models = n_models

        hyp = {
            "bias": True,
            "lr": 1e-3,
            "device": torch.device(f"cuda:{self.GPU}"),
            "dropout": 0,
            "out_size": 2,
        }

        if hyperparams is not None:  # Overriding defaults with arguments
            for key in hyperparams.keys():
                hyp[key] = hyperparams[key]

        # Merge dicts and make attributes accessible by .
        self.args = Dotdict({**(args.__dict__), **hyp})
        try:
            del self.args["n_models"]
        except KeyError:
            pass

        directory = "studies" if studying else "frequentist"
        self.base_log_dir = Path(args.out_path, directory, args.model_name)

        self.checkpoint_file = get_checkpoint(self.base_log_dir, version=None)

        self.logger = TBLogger(
            Path(self.base_log_dir),
            default_hp_metric=False,
        )

    def _define_model(self):
        self.checkpoint_file = get_checkpoint(self.base_log_dir, version=None)
        if self.checkpoint_file:
            print("Loading model from checkpoint")
            self.dnn = DeepEnsembleWrapper.load_from_checkpoint(
                self.checkpoint_file, map_location=self.args.device
            )
        else:
            print(self.args)
            self.dnn = DeepEnsembleWrapper(
                self.data.win_length,
                self.data.n_features,
                self.n_models,
                **self.args,
            )

    def fit(self, epochs, monitors=None, early_stop=0):
        if not hasattr(self, "dnn"):
            self._define_model()

<<<<<<< HEAD
        self.monitor = f"gaussian_nll/val"

        if early_stop:
            earlystopping_callback = EarlyStopping(monitor=self.monitor, patience=200)
            self.trainer = pl.Trainer(
                default_root_dir=self.base_log_dir,
                gpus=[self.GPU],
                max_epochs=epochs,
                log_every_n_steps=2,
                logger=self.logger,
                callbacks=[
                    earlystopping_callback,
                ],
            )
        else:
            self.trainer = pl.Trainer(
                default_root_dir=self.base_log_dir,
                gpus=[self.GPU],
                max_epochs=epochs,
                log_every_n_steps=2,
                logger=self.logger,
            )
=======
        self.trainer = pl.Trainer(
            default_root_dir=self.base_log_dir,
            gpus=[self.GPU],
            max_epochs=epochs,
            log_every_n_steps=2,
            logger=self.logger,
            callbacks=[
                EarlyStopping(monitor="gaussian_nll/val", patience=early_stop),
            ]
            if early_stop
            else None,
        )
>>>>>>> 33d2076e

        self.trainer.fit(self.dnn, self.data, ckpt_path=self.checkpoint_file)

        return self.trainer.callback_metrics["mse/val"]

    def test(self):
        if not hasattr(self, "dnn"):
            self._define_model()

        tester = pl.Trainer(
            gpus=[self.GPU], log_every_n_steps=10, logger=self.logger, max_epochs=-1
        )  # Silence warning

        tester.test(self.dnn, self.data, verbose=False)

        self.results = ResultSaver(self.base_log_dir)
        self.results.save(self.dnn.test_preds)

    def epistemic_aleatoric_uncertainty(self, device=None):
        raise NotImplementedError("Deep Ensembles can't model epistemic uncertainties.")

    def num_params(self) -> int:
        if not hasattr(self, "dnn"):
            self._define_model()

        return np.sum([numel(x) for x in self.dnn.nets])<|MERGE_RESOLUTION|>--- conflicted
+++ resolved
@@ -92,30 +92,6 @@
         if not hasattr(self, "dnn"):
             self._define_model()
 
-<<<<<<< HEAD
-        self.monitor = f"gaussian_nll/val"
-
-        if early_stop:
-            earlystopping_callback = EarlyStopping(monitor=self.monitor, patience=200)
-            self.trainer = pl.Trainer(
-                default_root_dir=self.base_log_dir,
-                gpus=[self.GPU],
-                max_epochs=epochs,
-                log_every_n_steps=2,
-                logger=self.logger,
-                callbacks=[
-                    earlystopping_callback,
-                ],
-            )
-        else:
-            self.trainer = pl.Trainer(
-                default_root_dir=self.base_log_dir,
-                gpus=[self.GPU],
-                max_epochs=epochs,
-                log_every_n_steps=2,
-                logger=self.logger,
-            )
-=======
         self.trainer = pl.Trainer(
             default_root_dir=self.base_log_dir,
             gpus=[self.GPU],
@@ -128,7 +104,6 @@
             if early_stop
             else None,
         )
->>>>>>> 33d2076e
 
         self.trainer.fit(self.dnn, self.data, ckpt_path=self.checkpoint_file)
 
